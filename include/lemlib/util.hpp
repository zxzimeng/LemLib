--- conflicted
+++ resolved
@@ -12,11 +12,8 @@
 #pragma once
 
 #include <vector>
-<<<<<<< HEAD
 #include <string>
-=======
 #include <math.h>
->>>>>>> 2432ee4a
 #include "lemlib/pose.hpp"
 
 namespace lemlib {
