/**
 * @file src/lemlib/pid.cpp
 * @author LemLib Team
 * @brief FAPID class member definitions
 * @version 0.4.5
 * @date 2023-01-15
 *
 * @copyright Copyright (c) 2023
 *
 */

#include <algorithm>
#include <cmath>
#include <iostream>
#include <limits>
#include <math.h>
#include "lemlib/pid.hpp"
#include "lemlib/util.hpp"

namespace lemlib {
// define static variables
std::string FAPID::input = "FAPID";
pros::Task* FAPID::logTask = nullptr;
pros::Mutex FAPID::logMutex = pros::Mutex();

/**
 * @brief Construct a new FAPID
 *
 * @param kF feedfoward gain, multiplied by target and added to output. Set 0 if disabled
 * @param kA acceleration gain, limits the change in output. Set 0 if disabled
 * @param kP proportional gain, multiplied by error and added to output
 * @param kI integral gain, multiplied by total error and added to output
 * @param kD derivative gain, multiplied by change in error and added to output
 * @param name name of the FAPID. Used for logging
 */
lemlib::FAPID::FAPID(float kF, float kA, float kP, float kI, float kD, std::string name) {
    currentGains = Gains {kF, kA, kP, kI, kD};
    this->name = name;
}

/**
 * @brief Construct a new FAPID
 *
 * @param gains the gains for the FAPID to use
 * @param name name of the FAPID. Used for logging
 */
lemlib::FAPID::FAPID(Gains gains, std::string name) {
    currentGains = gains;
    this->name = name;
}

/**
 * @brief Construct a new FAPID
 *
 * @param gains the default gains for the FAPID to use
 * @param scheduled a set of (target, Gains) pairs to use for gain scheduling
 * @param name name of the FAPID. Used for logging
 */
lemlib::FAPID::FAPID(Gains gains, std::set<std::pair<float, Gains>> scheduled, std::string name) {
    currentGains = gains;
    scheduledGains = scheduled;
    this->name = name;
}

/**
 * @brief Construct a new FAPID
 *
 * @param gains the default gains for the FAPID to use
 * @param scheduled a set of (target, Gains) pairs to use for gain scheduling
 * @param interpolator the function to use when interpolating gains when scheduling
 * @param name name of the FAPID. Used for logging
 */
lemlib::FAPID::FAPID(Gains gains, std::set<std::pair<float, Gains>> scheduled, Interpolator interpolator,
                     std::string name) {
    currentGains = gains;
    scheduledGains = scheduled;
    gainInterpolator = interpolator;
    this->name = name;
}

/**
 * @brief Set gains
 *
 * @param kF feedfoward gain, multiplied by target and added to output. Set 0 if disabled
 * @param kA acceleration gain, limits the change in output. Set 0 if disabled
 * @param kP proportional gain, multiplied by error and added to output
 * @param kI integral gain, multiplied by total error and added to output
 * @param kD derivative gain, multiplied by change in error and added to output
 */
void lemlib::FAPID::setGains(float kF, float kA, float kP, float kI, float kD) {
    auto gains = Gains {kF, kA, kP, kI, kD};
    currentGains = gains;
}

/**
 * @brief Set gains
 *
 * @param gains the new gains
 */
void lemlib::FAPID::setGains(Gains gains) { currentGains = gains; }

/**
 * @brief Set scheduled gains
 *
 * @param gains the new scheduled gains
 */
void lemlib::FAPID::setScheduledGains(std::set<std::pair<float, Gains>> scheduled) { scheduledGains = scheduled; }

/**
 * @brief Set gain interpolator
 *
 * @param gains the new gain interpolator
 */
void lemlib::FAPID::setGainInterpolator(Interpolator interpolator) { gainInterpolator = interpolator; }

/**
 * @brief Set the exit conditions
 *
 * @param largeError
 * @param smallError
 * @param largeTime
 * @param smallTime
 * @param maxTime
 */
void FAPID::setExit(float largeError, float smallError, int largeTime, int smallTime, int maxTime) {
    this->largeError = largeError;
    this->smallError = smallError;
    this->largeTime = largeTime;
    this->smallTime = smallTime;
    this->maxTime = maxTime;
}

/**
 * @brief A gain interpolator that selects the gains with the closest target
 *
 * @param target the target at which to interpolate
 * @param below the lower adjacent (target, Gains) value
 * @param above the higher adjacent (target, Gains) value
 *
 * @returns the interpolated gains
 */
lemlib::Gains interpolateNearest(float target, std::pair<float, Gains> below, std::pair<float, Gains> above) {
    if (std::abs(target - below.first) < std::abs(target - above.first)) {
        return below.second;
    } else {
        return above.second;
    }
}

/**
 * @brief A gain interpolator that linearly interpolates gains
 *
 * @param target the target at which to interpolate
 * @param below the lower adjacent (target, Gains) value
 * @param above the higher adjacent (target, Gains) value
 *
 * @returns the interpolated gains
 */
lemlib::Gains interpolateLinear(float target, std::pair<float, Gains> below, std::pair<float, Gains> above) {
    auto nearest = lemlib::interpolateNearest(target, below, above);
    auto [x1, y1] = below;
    auto [x2, y2] = above;

    // Should kF and kA be interpolated?
    // It seems that feedforward constants should remain the same

    auto kF = nearest.kF;
    auto kA = nearest.kA;

    auto kP = lemlib::linearInterp(target, x1, y1.kP, x2, y2.kP);
    auto kI = lemlib::linearInterp(target, x1, y1.kI, x2, y2.kI);
    auto kD = lemlib::linearInterp(target, x1, y1.kD, x2, y2.kD);

    return Gains {kF, kA, kP, kI, kD};
}

/**
 * @brief Update the FAPID
 *
 * @param target the target value
 * @param position the current value
 * @param log whether to check the most recent terminal input for user input. Default is false because logging multiple
 * PIDs could slow down the program.
 * @return float - output
 */
float lemlib::FAPID::update(float target, float position, bool log) {
    // Check if we have scheduled gains, and if we have a different target
    if (!scheduledGains.empty() && previousTarget != target) {
        auto upper = std::upper_bound(scheduledGains.begin(), scheduledGains.end(), target,
                                      [](auto value, auto entry) { return value < entry.first; });

        // Nearest scheduled gains above and below (or equal) the target
        auto above = *upper;
        auto below = upper == scheduledGains.begin() ? *upper : *(--upper);
        currentGains = gainInterpolator(target, below, above);
    }

    // check most recent input if logging is enabled
    // this does not run by default because the mutexes could slow down the program
    // calculate output

    auto [kF, kA, kP, kI, kD] = currentGains;
    float error = target - position;
    float deltaError = error - this->prevError;
    float output = this->kF * target + this->kP * error + this->kI * this->totalError + this->kD * deltaError;
    if (kA != 0) output = slew(output, this->prevOutput, this->kA);
    this->prevOutput = output;
    this->prevError = error;
    this->totalError += error;

    return output;
}

/**
 * @brief Reset the FAPID
 */
void FAPID::reset() {
    this->prevError = 0;
    this->totalError = 0;
    this->prevOutput = 0;
}

/**
 * @brief Check if the FAPID has settled
 *
 * If the exit conditions have not been set, this function will always return false
 *
 * @return true - the FAPID has settled
 * @return false - the FAPID has not settled
 */
bool FAPID::settled() {
    if (this->startTime == 0) { // if maxTime has not been set
        this->startTime = pros::c::millis();
        return false;
    } else { // check if the FAPID has settled
        if (pros::c::millis() - this->startTime > this->maxTime) return true; // maxTime has been exceeded
        if (std::fabs(this->prevError) < this->largeError) { // largeError within range
            if (!this->largeTimeCounter)
                this->largeTimeCounter = pros::c::millis(); // largeTimeCounter has not been set
            else if (pros::c::millis() - this->largeTimeCounter > this->largeTime)
                return true; // largeTime has been exceeded
        }
        if (std::fabs(this->prevError) < this->smallError) { // smallError within range
            if (!this->smallTimeCounter)
                this->smallTimeCounter = pros::c::millis(); // smallTimeCounter has not been set
            else if (pros::c::millis() - this->smallTimeCounter > this->smallTime)
                return true; // smallTime has been exceeded
        }
        // if none of the exit conditions have been met
        return false;
    }
}

/**
 * @brief Enable logging
 * the user can interact with the FAPID through the terminal
 * the user can access gains and other variables with the following format:
 * <name>.<variable> to get the value of the variable
 * <name>.<variable>_<value> to set the value of the variable
 * for example:z
 * pid.kP_0.5 will set the kP value to 0.5
 * list of variables thats value can be set:
 * kF, kA, kP, kI, kD
 * list of variables that can be accessed:
 * kF, kA, kP, kI, kD, totalError
 * list of functions that can be called:
 * reset()
 */
void FAPID::init() {
    if (logTask != nullptr) {
        logTask = new pros::Task {[=] {
            while (true) {
                // get input
                std::cin >> input;
                pros::delay(20);
            }
        }};
    }
}

/**
 * @brief Log the FAPID
 */
void FAPID::log() {
    // check if the input starts with the name of the FAPID
    // try to obtain the logging mutex
    if (logMutex.take(5)) {
        if (input.find(this->name) == 0) {
            // remove the name from the input
            input.erase(0, this->name.length() + 1);
            // check if the input is a function
            if (input == "reset()") {
                reset();
            } else if (input == "kF") {
<<<<<<< HEAD
                std::cout << this->kF << std::endl;
            } else if (input == "kA") {
                std::cout << this->kA << std::endl;
            } else if (input == "kP") {
                std::cout << this->kP << std::endl;
            } else if (input == "kI") {
                std::cout << this->kI << std::endl;
            } else if (input == "kD") {
                std::cout << this->kD << std::endl;
=======
                std::cout << currentGains.kF << std::endl;
            } else if (input == "kA") {
                std::cout << currentGains.kA << std::endl;
            } else if (input == "kP") {
                std::cout << currentGains.kP << std::endl;
            } else if (input == "kI") {
                std::cout << currentGains.kI << std::endl;
            } else if (input == "kD") {
                std::cout << currentGains.kD << std::endl;
>>>>>>> 6013a552
            } else if (input == "totalError") {
                std::cout << this->totalError << std::endl;
            } else if (input.find("kF_") == 0) {
                input.erase(0, 3);
<<<<<<< HEAD
                this->kF = std::stof(input);
            } else if (input.find("kA_") == 0) {
                input.erase(0, 3);
                this->kA = std::stof(input);
            } else if (input.find("kP_") == 0) {
                input.erase(0, 3);
                this->kP = std::stof(input);
            } else if (input.find("kI_") == 0) {
                input.erase(0, 3);
                this->kI = std::stof(input);
            } else if (input.find("kD_") == 0) {
                input.erase(0, 3);
                this->kD = std::stof(input);
=======
                currentGains.kF = std::stof(input);
            } else if (input.find("kA_") == 0) {
                input.erase(0, 3);
                currentGains.kA = std::stof(input);
            } else if (input.find("kP_") == 0) {
                input.erase(0, 3);
                currentGains.kP = std::stof(input);
            } else if (input.find("kI_") == 0) {
                input.erase(0, 3);
                currentGains.kI = std::stof(input);
            } else if (input.find("kD_") == 0) {
                input.erase(0, 3);
                currentGains.kD = std::stof(input);
>>>>>>> 6013a552
            }
            // clear the input
            input = "";
        }
        // release the logging mutex
        logMutex.give();
    }
}
}; // namespace lemlib<|MERGE_RESOLUTION|>--- conflicted
+++ resolved
@@ -292,60 +292,32 @@
             if (input == "reset()") {
                 reset();
             } else if (input == "kF") {
-<<<<<<< HEAD
-                std::cout << this->kF << std::endl;
+                std::cout << this->currentGains.kF << std::endl;
             } else if (input == "kA") {
-                std::cout << this->kA << std::endl;
+                std::cout << this->currentGains.kA << std::endl;
             } else if (input == "kP") {
-                std::cout << this->kP << std::endl;
+                std::cout << this->currentGains.kP << std::endl;
             } else if (input == "kI") {
-                std::cout << this->kI << std::endl;
+                std::cout << this->currentGains.kI << std::endl;
             } else if (input == "kD") {
-                std::cout << this->kD << std::endl;
-=======
-                std::cout << currentGains.kF << std::endl;
-            } else if (input == "kA") {
-                std::cout << currentGains.kA << std::endl;
-            } else if (input == "kP") {
-                std::cout << currentGains.kP << std::endl;
-            } else if (input == "kI") {
-                std::cout << currentGains.kI << std::endl;
-            } else if (input == "kD") {
-                std::cout << currentGains.kD << std::endl;
->>>>>>> 6013a552
+                std::cout << this->currentGains.kD << std::endl;
             } else if (input == "totalError") {
                 std::cout << this->totalError << std::endl;
             } else if (input.find("kF_") == 0) {
                 input.erase(0, 3);
-<<<<<<< HEAD
-                this->kF = std::stof(input);
+                this->currentGains.kF = std::stof(input);
             } else if (input.find("kA_") == 0) {
                 input.erase(0, 3);
-                this->kA = std::stof(input);
+                this->currentGains.kA = std::stof(input);
             } else if (input.find("kP_") == 0) {
                 input.erase(0, 3);
-                this->kP = std::stof(input);
+                this-currentGains.>kP = std::stof(input);
             } else if (input.find("kI_") == 0) {
                 input.erase(0, 3);
-                this->kI = std::stof(input);
+                this->currentGains.kI = std::stof(input);
             } else if (input.find("kD_") == 0) {
                 input.erase(0, 3);
-                this->kD = std::stof(input);
-=======
-                currentGains.kF = std::stof(input);
-            } else if (input.find("kA_") == 0) {
-                input.erase(0, 3);
-                currentGains.kA = std::stof(input);
-            } else if (input.find("kP_") == 0) {
-                input.erase(0, 3);
-                currentGains.kP = std::stof(input);
-            } else if (input.find("kI_") == 0) {
-                input.erase(0, 3);
-                currentGains.kI = std::stof(input);
-            } else if (input.find("kD_") == 0) {
-                input.erase(0, 3);
-                currentGains.kD = std::stof(input);
->>>>>>> 6013a552
+                this->currentGains.kD = std::stof(input);
             }
             // clear the input
             input = "";
