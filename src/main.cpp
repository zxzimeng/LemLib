--- conflicted
+++ resolved
@@ -26,7 +26,6 @@
 // horizontal tracking wheel. 2.75" diameter, 3.7" offset, back of the robot
 lemlib::TrackingWheel vertical(&verticalEnc, lemlib::Omniwheel::NEW_275, -3.7);
 
-<<<<<<< HEAD
 // drivetrain settings
 lemlib::Drivetrain_t drivetrain {
     &leftMotors, // left motor group
@@ -36,10 +35,6 @@
     360, // drivetrain rpm is 360
     2 // chase power is 2. If we had traction wheels, it would have been 8
 };
-=======
-// drivetrain
-lemlib::Drivetrain_t drivetrain {&leftMotors, &rightMotors, 10, lemlib::Omniwheel::NEW_4, 300, 8};
->>>>>>> 21f283e2
 
 // lateral motion controller
 lemlib::ChassisController_t lateralController {
@@ -64,7 +59,6 @@
 };
 
 // sensors for odometry
-<<<<<<< HEAD
 // note that in this example we use internal motor encoders, so we don't pass vertical tracking wheels
 lemlib::OdomSensors_t sensors {
     nullptr, // vertical tracking wheel 1, set to nullptr as we don't have one
@@ -75,10 +69,6 @@
 };
 
 // create the chassis
-=======
-lemlib::OdomSensors_t sensors {&vertical, nullptr, nullptr, nullptr, &imu};
-
->>>>>>> 21f283e2
 lemlib::Chassis chassis(drivetrain, lateralController, angularController, sensors);
 
 /**
@@ -157,7 +147,6 @@
 /**
  * Runs in driver control
  */
-<<<<<<< HEAD
 void opcontrol() {
     // controller
     // loop to continuously update motors
@@ -170,7 +159,4 @@
         // delay to save resources
         pros::delay(10);
     }
-}
-=======
-void opcontrol() { chassis.moveToOld(20, 15, 3000, false); }
->>>>>>> 21f283e2
+}