#include "main.h"
#include "lemlib/api.hpp"
#include "lemlib/chassis/chassis.hpp"
#include "lemlib/logger/stdout.hpp"
<<<<<<< HEAD
#include <iomanip>

// left drive motors on ports 8, 20, 18. Motors on ports 8 and 20 are reversed
auto leftDrive = lemlib::makeMotorGroup({-8, -20, 19}, pros::v5::MotorGears::blue);
// right drive motors on ports 2, 11, 13. Motor on port 13 is reversed
auto rightDrive = lemlib::makeMotorGroup({2, 11, -13}, pros::v5::MotorGears::blue);

// Inertial Sensor on port 12
pros::Imu imu(12);

// vertical tracking wheel. Port 4, not reversed, 2.75" diameter, 3.7" offset, left of the robot center
lemlib::TrackingWheel vertical(4, lemlib::Omniwheel::NEW_275, -3.7);

// drivetrain
lemlib::Drivetrain_t drivetrain {
    leftDrive, // left drivetrain motors
    rightDrive, // right drivetrain motors
    10, // track width of robot (distance from left wheels to distance of right)
    lemlib::Omniwheel::NEW_4, // wheel diameter
    300, // rpm of the drivetrain
    8 // chase power. Higher values result in sharper turns
};

// lateral motion controller
lemlib::ChassisController_t lateralController {
    10, // kP
    30, // kD
    1, // small exit range
    100, // small exit timeout
    3, // large error range
    500, // large error timeout
    20 // acceleration cap
};

// angular motion controller
lemlib::ChassisController_t angularController {
    2, // kP
    10, // kD
    1, // small exit range
    100, // small exit timeout
    3, // large exit range
    500, // large exit timeout
    20 // acceleration cap
};

// sensors for odometry
lemlib::OdomSensors_t sensors {
    &vertical, // vertical tracking wheel
    nullptr, // we don't have a second vertical tracking wheel
    nullptr, // we don't have a horizontal tracking wheel
    nullptr, // we don't have a horizontal tracking wheel
    &imu // inertial sensor (AKA imu)
};

// chassis
lemlib::Differential chassis(drivetrain, // drivetrain struct
                             lateralController, // forwards/backwards PID struct
                             angularController, // turning PID struct
                             sensors // sensors struct
);
=======
#include "pros/misc.h"

// controller
pros::Controller controller(pros::E_CONTROLLER_MASTER);

// drive motors
pros::Motor lF(-8, pros::E_MOTOR_GEARSET_06); // left front motor. port 8, reversed
pros::Motor lM(-20, pros::E_MOTOR_GEARSET_06); // left middle motor. port 20, reversed
pros::Motor lB(19, pros::E_MOTOR_GEARSET_06); // left back motor. port 19
pros::Motor rF(2, pros::E_MOTOR_GEARSET_06); // right front motor. port 2
pros::Motor rM(11, pros::E_MOTOR_GEARSET_06); // right middle motor. port 11
pros::Motor rB(-13, pros::E_MOTOR_GEARSET_06); // right back motor. port 13, reversed

// motor groups
pros::MotorGroup leftMotors({lF, lM, lB}); // left motor group
pros::MotorGroup rightMotors({rF, rM, rB}); // right motor group

// Inertial Sensor on port 11
pros::Imu imu(12);

// tracking wheels
pros::Rotation horizontalEnc(4);
// horizontal tracking wheel. 2.75" diameter, 3.7" offset, back of the robot
lemlib::TrackingWheel horizontal(&horizontalEnc, lemlib::Omniwheel::NEW_275, -3.7);

// drivetrain settings
lemlib::Drivetrain drivetrain(&leftMotors, // left motor group
                              &rightMotors, // right motor group
                              10, // 10 inch track width
                              lemlib::Omniwheel::NEW_325, // using new 3.25" omnis
                              360, // drivetrain rpm is 360
                              2 // chase power is 2. If we had traction wheels, it would have been 8
);

// lateral motion controller
lemlib::ControllerSettings linearController(10, // proportional gain (kP)
                                            30, // derivative gain (kD)
                                            1, // small error range, in inches
                                            100, // small error range timeout, in milliseconds
                                            3, // large error range, in inches
                                            500, // large error range timeout, in milliseconds
                                            20 // maximum acceleration (slew)
);

// angular motion controller
lemlib::ControllerSettings angularController(2, // proportional gain (kP)
                                             10, // derivative gain (kD)
                                             1, // small error range, in degrees
                                             100, // small error range timeout, in milliseconds
                                             3, // large error range, in degrees
                                             500, // large error range timeout, in milliseconds
                                             20 // maximum acceleration (slew)
);

// sensors for odometry
// note that in this example we use internal motor encoders, so we don't pass vertical tracking wheels
lemlib::OdomSensors sensors(nullptr, // vertical tracking wheel 1, set to nullptr as we don't have one
                            nullptr, // vertical tracking wheel 2, set to nullptr as we don't have one
                            &horizontal, // horizontal tracking wheel 1
                            nullptr, // horizontal tracking wheel 2, set to nullptr as we don't have a second one
                            &imu // inertial sensor
);

// create the chassis
lemlib::Chassis chassis(drivetrain, linearController, angularController, sensors);
>>>>>>> d87047eb

/**
 * Runs initialization code. This occurs as soon as the program is started.
 *
 * All other competition modes are blocked by initialize; it is recommended
 * to keep execution time for this mode under a few seconds.
 */
void initialize() {
    pros::lcd::initialize(); // initialize brain screen
<<<<<<< HEAD
    chassis.initialize(); // calibrate sensors
=======
    chassis.calibrate(); // calibrate sensors
>>>>>>> d87047eb

    // the default rate is 50. however, if you need to change the rate, you
    // can do the following.
    // lemlib::bufferedStdout().setRate(...);
    // If you use bluetooth or a wired connection, you will want to have a rate of 10ms

    // for more information on how the formatting for the loggers
    // works, refer to the fmtlib docs
    std::cout << std::setprecision(5);

    // thread to for brain screen and position logging
    pros::Task screenTask([&]() {
        lemlib::Pose pose(0, 0, 0);
        while (true) {
<<<<<<< HEAD
            pose = chassis.getPose();
            // print to the brain screen
=======
            // print robot location to the brain screen
>>>>>>> d87047eb
            pros::lcd::print(0, "X: %f", chassis.getPose().x); // x
            pros::lcd::print(1, "Y: %f", chassis.getPose().y); // y
            pros::lcd::print(2, "Theta: %f", chassis.getPose().theta); // heading
            // log position telemetry
<<<<<<< HEAD
            // lemlib::telemetrySink()->info("Chassis pose: {}", chassis.getPose());
            std::cout << "x: " << pose.x << " y: " << pose.y << " theta: " << pose.theta << std::endl;
            // delay to save resources
            pros::delay(10);
=======
            lemlib::telemetrySink()->info("Chassis pose: {}", chassis.getPose());
            // delay to save resources
            pros::delay(50);
>>>>>>> d87047eb
        }
    });
}

/**
 * Runs while the robot is disabled
 */
void disabled() {}

/**
 * runs after initialize if the robot is connected to field control
 */
void competition_initialize() {}

// get a path used for pure pursuit
// this needs to be put outside a function
ASSET(example_txt); // '.' replaced with "_" to make c++ happy

/**
 * Runs during auto
 *
 * This is an example autonomous routine which demonstrates a lot of the features LemLib has to offer
 */
void autonomous() {
    // example movement: Move to x: 20 and y:15, and face heading 90. Timeout set to 4000 ms
<<<<<<< HEAD
    chassis.moveTo(20, 15, 90, 4000);
    // example movement: Turn to face the point x:45, y:-45. Timeout set to 1000
    // dont turn faster than 60 (out of a maximum of 127)
    chassis.turnToPose(45, -45, 1000, true, 60);
    // example movement: Follow the path in path.txt. Lookahead at 15, Timeout set to 4000
    // following the path with the back of the robot (forwards = false)
    // see line 110 to see how to define a path
=======
    chassis.moveToPose(20, 15, 90, 4000);
    // example movement: Turn to face the point x:45, y:-45. Timeout set to 1000
    // dont turn faster than 60 (out of a maximum of 127)
    chassis.turnTo(45, -45, 1000, true, 60);
    // example movement: Follow the path in path.txt. Lookahead at 15, Timeout set to 4000
    // following the path with the back of the robot (forwards = false)
    // see line 116 to see how to define a path
>>>>>>> d87047eb
    chassis.follow(example_txt, 15, 4000, false);
    // wait until the chassis has travelled 10 inches. Otherwise the code directly after
    // the movement will run immediately
    // Unless its another movement, in which case it will wait
    chassis.waitUntil(10);
    pros::lcd::print(4, "Travelled 10 inches during pure pursuit!");
    // wait until the movement is done
    chassis.waitUntilDone();
    pros::lcd::print(4, "pure pursuit finished!");
}

/**
 * Runs in driver control
 */
void opcontrol() {
    // controller
    // loop to continuously update motors
    while (true) {
        // get joystick positions
<<<<<<< HEAD
=======
        int leftY = controller.get_analog(pros::E_CONTROLLER_ANALOG_LEFT_Y);
        int rightX = controller.get_analog(pros::E_CONTROLLER_ANALOG_RIGHT_X);
        // move the chassis with curvature drive
        chassis.curvature(leftY, rightX);
>>>>>>> d87047eb
        // delay to save resources
        pros::delay(10);
    }
}<|MERGE_RESOLUTION|>--- conflicted
+++ resolved
@@ -2,103 +2,33 @@
 #include "lemlib/api.hpp"
 #include "lemlib/chassis/chassis.hpp"
 #include "lemlib/logger/stdout.hpp"
-<<<<<<< HEAD
-#include <iomanip>
-
-// left drive motors on ports 8, 20, 18. Motors on ports 8 and 20 are reversed
-auto leftDrive = lemlib::makeMotorGroup({-8, -20, 19}, pros::v5::MotorGears::blue);
-// right drive motors on ports 2, 11, 13. Motor on port 13 is reversed
-auto rightDrive = lemlib::makeMotorGroup({2, 11, -13}, pros::v5::MotorGears::blue);
-
-// Inertial Sensor on port 12
-pros::Imu imu(12);
-
-// vertical tracking wheel. Port 4, not reversed, 2.75" diameter, 3.7" offset, left of the robot center
-lemlib::TrackingWheel vertical(4, lemlib::Omniwheel::NEW_275, -3.7);
-
-// drivetrain
-lemlib::Drivetrain_t drivetrain {
-    leftDrive, // left drivetrain motors
-    rightDrive, // right drivetrain motors
-    10, // track width of robot (distance from left wheels to distance of right)
-    lemlib::Omniwheel::NEW_4, // wheel diameter
-    300, // rpm of the drivetrain
-    8 // chase power. Higher values result in sharper turns
-};
-
-// lateral motion controller
-lemlib::ChassisController_t lateralController {
-    10, // kP
-    30, // kD
-    1, // small exit range
-    100, // small exit timeout
-    3, // large error range
-    500, // large error timeout
-    20 // acceleration cap
-};
-
-// angular motion controller
-lemlib::ChassisController_t angularController {
-    2, // kP
-    10, // kD
-    1, // small exit range
-    100, // small exit timeout
-    3, // large exit range
-    500, // large exit timeout
-    20 // acceleration cap
-};
-
-// sensors for odometry
-lemlib::OdomSensors_t sensors {
-    &vertical, // vertical tracking wheel
-    nullptr, // we don't have a second vertical tracking wheel
-    nullptr, // we don't have a horizontal tracking wheel
-    nullptr, // we don't have a horizontal tracking wheel
-    &imu // inertial sensor (AKA imu)
-};
-
-// chassis
-lemlib::Differential chassis(drivetrain, // drivetrain struct
-                             lateralController, // forwards/backwards PID struct
-                             angularController, // turning PID struct
-                             sensors // sensors struct
-);
-=======
 #include "pros/misc.h"
 
 // controller
 pros::Controller controller(pros::E_CONTROLLER_MASTER);
 
-// drive motors
-pros::Motor lF(-8, pros::E_MOTOR_GEARSET_06); // left front motor. port 8, reversed
-pros::Motor lM(-20, pros::E_MOTOR_GEARSET_06); // left middle motor. port 20, reversed
-pros::Motor lB(19, pros::E_MOTOR_GEARSET_06); // left back motor. port 19
-pros::Motor rF(2, pros::E_MOTOR_GEARSET_06); // right front motor. port 2
-pros::Motor rM(11, pros::E_MOTOR_GEARSET_06); // right middle motor. port 11
-pros::Motor rB(-13, pros::E_MOTOR_GEARSET_06); // right back motor. port 13, reversed
-
 // motor groups
-pros::MotorGroup leftMotors({lF, lM, lB}); // left motor group
-pros::MotorGroup rightMotors({rF, rM, rB}); // right motor group
+// left motors on ports 8, 20, and 19. Motors on ports 8 and 20 are reversed. Using blue gearbox
+auto leftMotors = lemlib::makeMotorGroup({-8, -20, 19}, pros::v5::MotorGears::blue);
+// right motors on ports 2, 11, and 13. Motor on port 13 is reversed. Using blue gearbox
+auto rightMotors = lemlib::makeMotorGroup({2, 11, -13}, pros::v5::MotorGears::blue);
 
 // Inertial Sensor on port 11
-pros::Imu imu(12);
+pros::Imu imu(11);
 
-// tracking wheels
-pros::Rotation horizontalEnc(4);
-// horizontal tracking wheel. 2.75" diameter, 3.7" offset, back of the robot
-lemlib::TrackingWheel horizontal(&horizontalEnc, lemlib::Omniwheel::NEW_275, -3.7);
+// horizontal tracking wheel. Port 4, 2.75" diameter, 3.7" offset, back of the robot
+lemlib::TrackingWheel horizontal(4, lemlib::Omniwheel::NEW_275, -3.7);
 
 // drivetrain settings
-lemlib::Drivetrain drivetrain(&leftMotors, // left motor group
-                              &rightMotors, // right motor group
+lemlib::Drivetrain drivetrain(leftMotors, // left motor group
+                              rightMotors, // right motor group
                               10, // 10 inch track width
                               lemlib::Omniwheel::NEW_325, // using new 3.25" omnis
                               360, // drivetrain rpm is 360
                               2 // chase power is 2. If we had traction wheels, it would have been 8
 );
 
-// lateral motion controller
+// linear motion controller
 lemlib::ControllerSettings linearController(10, // proportional gain (kP)
                                             30, // derivative gain (kD)
                                             1, // small error range, in inches
@@ -128,8 +58,7 @@
 );
 
 // create the chassis
-lemlib::Chassis chassis(drivetrain, linearController, angularController, sensors);
->>>>>>> d87047eb
+lemlib::Differential chassis(drivetrain, linearController, angularController, sensors);
 
 /**
  * Runs initialization code. This occurs as soon as the program is started.
@@ -139,45 +68,18 @@
  */
 void initialize() {
     pros::lcd::initialize(); // initialize brain screen
-<<<<<<< HEAD
     chassis.initialize(); // calibrate sensors
-=======
-    chassis.calibrate(); // calibrate sensors
->>>>>>> d87047eb
-
-    // the default rate is 50. however, if you need to change the rate, you
-    // can do the following.
-    // lemlib::bufferedStdout().setRate(...);
-    // If you use bluetooth or a wired connection, you will want to have a rate of 10ms
-
-    // for more information on how the formatting for the loggers
-    // works, refer to the fmtlib docs
-    std::cout << std::setprecision(5);
 
     // thread to for brain screen and position logging
     pros::Task screenTask([&]() {
         lemlib::Pose pose(0, 0, 0);
         while (true) {
-<<<<<<< HEAD
             pose = chassis.getPose();
-            // print to the brain screen
-=======
-            // print robot location to the brain screen
->>>>>>> d87047eb
             pros::lcd::print(0, "X: %f", chassis.getPose().x); // x
             pros::lcd::print(1, "Y: %f", chassis.getPose().y); // y
             pros::lcd::print(2, "Theta: %f", chassis.getPose().theta); // heading
-            // log position telemetry
-<<<<<<< HEAD
-            // lemlib::telemetrySink()->info("Chassis pose: {}", chassis.getPose());
-            std::cout << "x: " << pose.x << " y: " << pose.y << " theta: " << pose.theta << std::endl;
             // delay to save resources
             pros::delay(10);
-=======
-            lemlib::telemetrySink()->info("Chassis pose: {}", chassis.getPose());
-            // delay to save resources
-            pros::delay(50);
->>>>>>> d87047eb
         }
     });
 }
@@ -203,23 +105,13 @@
  */
 void autonomous() {
     // example movement: Move to x: 20 and y:15, and face heading 90. Timeout set to 4000 ms
-<<<<<<< HEAD
     chassis.moveTo(20, 15, 90, 4000);
     // example movement: Turn to face the point x:45, y:-45. Timeout set to 1000
     // dont turn faster than 60 (out of a maximum of 127)
     chassis.turnToPose(45, -45, 1000, true, 60);
     // example movement: Follow the path in path.txt. Lookahead at 15, Timeout set to 4000
     // following the path with the back of the robot (forwards = false)
-    // see line 110 to see how to define a path
-=======
-    chassis.moveToPose(20, 15, 90, 4000);
-    // example movement: Turn to face the point x:45, y:-45. Timeout set to 1000
-    // dont turn faster than 60 (out of a maximum of 127)
-    chassis.turnTo(45, -45, 1000, true, 60);
-    // example movement: Follow the path in path.txt. Lookahead at 15, Timeout set to 4000
-    // following the path with the back of the robot (forwards = false)
     // see line 116 to see how to define a path
->>>>>>> d87047eb
     chassis.follow(example_txt, 15, 4000, false);
     // wait until the chassis has travelled 10 inches. Otherwise the code directly after
     // the movement will run immediately
@@ -239,13 +131,10 @@
     // loop to continuously update motors
     while (true) {
         // get joystick positions
-<<<<<<< HEAD
-=======
         int leftY = controller.get_analog(pros::E_CONTROLLER_ANALOG_LEFT_Y);
         int rightX = controller.get_analog(pros::E_CONTROLLER_ANALOG_RIGHT_X);
         // move the chassis with curvature drive
         chassis.curvature(leftY, rightX);
->>>>>>> d87047eb
         // delay to save resources
         pros::delay(10);
     }
